use crate::{
    conditions::{Condition, ConditionConfig, ConditionDescription},
    emit,
    internal_events::RemapConditionExecutionFailed,
    Event,
};
use remap::{value, Program, RemapError, Runtime, TypeDef, Value};
use serde::{Deserialize, Serialize};

#[derive(Deserialize, Serialize, Debug, Default, Clone)]
pub struct RemapConfig {
    source: String,
}

inventory::submit! {
    ConditionDescription::new::<RemapConfig>("remap")
}

impl_generate_config_from_default!(RemapConfig);

#[typetag::serde(name = "remap")]
impl ConditionConfig for RemapConfig {
    fn build(&self) -> crate::Result<Box<dyn Condition>> {
        let expected_result = TypeDef {
            fallible: true,
            optional: true,
            kind: value::Kind::Boolean,
        };

        let program = Program::new(&self.source, &crate::remap::FUNCTIONS, expected_result)
            .map_err(|e| e.to_string())?;

        Ok(Box::new(Remap { program }))
    }
}

//------------------------------------------------------------------------------

#[derive(Clone)]
pub struct Remap {
    program: Program,
}

impl Remap {
    fn execute(&self, event: &Event) -> Result<remap::Value, RemapError> {
        // TODO(jean): This clone exists until remap-lang has an "immutable"
        // mode.
        //
        // For now, mutability in reduce "remap ends-when conditions" is
        // allowed, but it won't mutate the original event, since we cloned it
        // here.
        //
        // Having first-class immutability support in the language allows for
        // more performance (one less clone), and boot-time errors when a
        // program wants to mutate its events.
        //
        // see: https://github.com/timberio/vector/issues/4744
        Runtime::default().execute(&mut event.clone(), &self.program)
    }
}

impl Condition for Remap {
    fn check(&self, event: &Event) -> bool {
        self.execute(&event)
            .map(|value| match value {
                Value::Boolean(boolean) => boolean,
                _ => unreachable!("boolean type constraint set"),
            })
            .unwrap_or_else(|_| {
                emit!(RemapConditionExecutionFailed);
                false
            })
    }

    fn check_with_context(&self, event: &Event) -> Result<(), String> {
        let value = self
            .execute(event)
            .map_err(|err| format!("source execution failed: {:#}", err))?;

        match value {
            Value::Boolean(v) if v => Ok(()),
            Value::Boolean(v) if !v => Err("source execution resolved to false".into()),
            _ => unreachable!("boolean type constraint set"),
        }
    }
}

#[cfg(test)]
mod test {
    use super::*;
    use crate::event::LookupBuf;
    use crate::log_event;

    #[test]
    fn generate_config() {
        crate::test_util::test_generate_config::<RemapConfig>();
    }

    #[test]
    fn check_remap() {
        let checks = vec![
            (
                log_event![],   // event
                "true == true", // source
                Ok(()),         // build result
                Ok(()),         // check result
            ),
            (
<<<<<<< HEAD
                log_event![LookupBuf::from("foo") => true, LookupBuf::from("bar") => false],
                ".bar || .foo",
=======
                log_event!["foo" => true, "bar" => false],
                "to_bool(.bar || .foo)",
>>>>>>> 715efbab
                Ok(()),
                Ok(()),
            ),
            (
                log_event![],
                "true == false",
                Ok(()),
                Err("source execution resolved to false"),
            ),
            (
                log_event![],
                "",
                Err("remap error: program error: expected to resolve to boolean value, but instead resolves to any value"),
                Ok(()),
            ),
            (
                log_event![LookupBuf::from("foo") => "string"],
                ".foo",
                Err("remap error: program error: expected to resolve to boolean or no value, but instead resolves to any value"),
                Ok(()),
            ),
            (
                log_event![],
                ".",
                Err(
                    "remap error: parser error:  --> 1:2\n  |\n1 | .\n  |  ^---\n  |\n  = expected path_segment",
                ),
                Ok(()),
            ),
        ];

        for (event, source, build, check) in checks {
            let source = source.to_owned();
            let config = RemapConfig { source };

            assert_eq!(
                config.build().map(|_| ()).map_err(|e| e.to_string()),
                build.map_err(|e| e.to_string())
            );

            if let Ok(cond) = config.build() {
                assert_eq!(
                    cond.check_with_context(&event),
                    check.map_err(|e| e.to_string())
                );
            }
        }
    }
}<|MERGE_RESOLUTION|>--- conflicted
+++ resolved
@@ -106,13 +106,8 @@
                 Ok(()),         // check result
             ),
             (
-<<<<<<< HEAD
                 log_event![LookupBuf::from("foo") => true, LookupBuf::from("bar") => false],
-                ".bar || .foo",
-=======
-                log_event!["foo" => true, "bar" => false],
                 "to_bool(.bar || .foo)",
->>>>>>> 715efbab
                 Ok(()),
                 Ok(()),
             ),
