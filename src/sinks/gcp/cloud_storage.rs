use super::{GcpAuthConfig, GcpCredentials, Scope};
use crate::sinks::gcs_common::config::{GcsRetryLogic, BASE_URL};
use crate::sinks::util::partitioner::KeyPartitioner;
use crate::{
    config::{DataType, GenerateConfig, SinkConfig, SinkContext, SinkDescription},
    event::Event,
    http::HttpClient,
    serde::to_string,
    sinks::{
        gcs_common::{
            config::{build_healthcheck, GcsPredefinedAcl, GcsStorageClass, KeyPrefixTemplate},
            service::{GcsRequest, GcsRequestSettings, GcsService},
            sink::GcsSink,
        },
        util::encoding::StandardEncodings,
        util::RequestBuilder,
        util::{
            batch::{BatchConfig, BatchSettings},
            encoding::{EncodingConfig, EncodingConfiguration},
            Compression, Concurrency, ServiceBuilderExt, TowerRequestConfig,
        },
        Healthcheck, VectorSink,
    },
    template::Template,
    tls::{TlsOptions, TlsSettings},
};
use bytes::Bytes;
use chrono::Utc;
use http::header::{HeaderName, HeaderValue};
use indoc::indoc;
use serde::{Deserialize, Serialize};
use snafu::ResultExt;
use std::num::NonZeroUsize;
use std::{collections::HashMap, convert::TryFrom};
use tower::ServiceBuilder;
use uuid::Uuid;
<<<<<<< HEAD
use vector_core::event::{EventFinalizers, Finalizable};
=======
use vector_core::ByteSizeOf;
>>>>>>> 8ccf1623

const NAME: &str = "gcp_cloud_storage";

#[derive(Deserialize, Serialize, Debug)]
#[serde(deny_unknown_fields)]
pub struct GcsSinkConfig {
    bucket: String,
    acl: Option<GcsPredefinedAcl>,
    storage_class: Option<GcsStorageClass>,
    metadata: Option<HashMap<String, String>>,
    key_prefix: Option<String>,
    filename_time_format: Option<String>,
    filename_append_uuid: Option<bool>,
    filename_extension: Option<String>,
    encoding: EncodingConfig<StandardEncodings>,
    #[serde(default)]
    compression: Compression,
    #[serde(default)]
    batch: BatchConfig,
    #[serde(default)]
    request: TowerRequestConfig,
    #[serde(flatten)]
    auth: GcpAuthConfig,
    tls: Option<TlsOptions>,
}

#[cfg(test)]
fn default_config(e: StandardEncodings) -> GcsSinkConfig {
    GcsSinkConfig {
        bucket: Default::default(),
        acl: Default::default(),
        storage_class: Default::default(),
        metadata: Default::default(),
        key_prefix: Default::default(),
        filename_time_format: Default::default(),
        filename_append_uuid: Default::default(),
        filename_extension: Default::default(),
        encoding: e.into(),
        compression: Compression::gzip_default(),
        batch: Default::default(),
        request: Default::default(),
        auth: Default::default(),
        tls: Default::default(),
    }
}

inventory::submit! {
    SinkDescription::new::<GcsSinkConfig>(NAME)
}

impl GenerateConfig for GcsSinkConfig {
    fn generate_config() -> toml::Value {
        toml::from_str(indoc! {r#"
            bucket = "my-bucket"
            credentials_path = "/path/to/credentials.json"
            encoding.codec = "ndjson"
        "#})
        .unwrap()
    }
}

#[async_trait::async_trait]
#[typetag::serde(name = "gcp_cloud_storage")]
impl SinkConfig for GcsSinkConfig {
    async fn build(&self, cx: SinkContext) -> crate::Result<(VectorSink, Healthcheck)> {
        let creds = self
            .auth
            .make_credentials(Scope::DevStorageReadWrite)
            .await?;
        let base_url = format!("{}{}/", BASE_URL, self.bucket);
        let tls = TlsSettings::from_options(&self.tls)?;
        let client = HttpClient::new(tls, cx.proxy())?;
        let healthcheck = build_healthcheck(
            self.bucket.clone(),
            client.clone(),
            base_url.clone(),
            creds.clone(),
        )?;
        let sink = self.build_sink(client, base_url, creds, cx)?;

        Ok((sink, healthcheck))
    }

    fn input_type(&self) -> DataType {
        DataType::Log
    }

    fn sink_type(&self) -> &'static str {
        NAME
    }
}

const DEFAULT_BATCH_SETTINGS: BatchSettings<()> = {
    BatchSettings::const_default()
        .bytes(10_000_000)
        .timeout(300)
};

impl GcsSinkConfig {
    fn build_sink(
        &self,
        client: HttpClient,
        base_url: String,
        creds: Option<GcpCredentials>,
        cx: SinkContext,
    ) -> crate::Result<VectorSink> {
        let request = self.request.unwrap_with(&TowerRequestConfig {
            concurrency: Concurrency::Fixed(25),
            rate_limit_num: Some(1000),
            ..Default::default()
        });
<<<<<<< HEAD
=======
        let encoding = config.encoding.clone();

        let batch = BatchSettings::default()
            .bytes(10_000_000)
            .timeout(300)
            .parse_config(config.batch)?;
>>>>>>> 8ccf1623

        let batch_settings = DEFAULT_BATCH_SETTINGS.parse_config(self.batch)?;

        let batch_size_bytes = NonZeroUsize::new(batch_settings.size.bytes);
        let batch_size_events = NonZeroUsize::new(batch_settings.size.events)
            .ok_or("batch events must be greater than 0")?;
        let batch_timeout = batch_settings.timeout;
        let partitioner = self.key_partitioner()?;

        let svc = ServiceBuilder::new()
            .settings(request, GcsRetryLogic)
            .service(GcsService::new(client, base_url, creds));

        let request_settings = RequestSettings::new(self)?;

        let sink = GcsSink::new(
            cx,
            svc,
            request_settings,
            partitioner,
            self.encoding.clone(),
            self.compression,
            batch_size_bytes,
            batch_size_events,
            batch_timeout,
        );

        Ok(VectorSink::Stream(Box::new(sink)))
    }

    fn key_partitioner(&self) -> crate::Result<KeyPartitioner> {
        Ok(KeyPartitioner::new(
            Template::try_from(self.key_prefix.as_deref().unwrap_or("date=%F/"))
                .context(KeyPrefixTemplate)?,
        ))
    }
}

// Settings required to produce a request that do not change per
// request. All possible values are pre-computed for direct use in
// producing a request.
#[derive(Clone, Debug)]
struct RequestSettings {
    acl: Option<HeaderValue>,
    content_type: HeaderValue,
    content_encoding: Option<HeaderValue>,
    storage_class: HeaderValue,
    metadata: Vec<(HeaderName, HeaderValue)>,
    extension: String,
    time_format: String,
    append_uuid: bool,
}

impl RequestBuilder<(String, Vec<Event>)> for RequestSettings {
    type Metadata = (String, usize, EventFinalizers);
    type Events = Vec<Event>;
    type Payload = Bytes;
    type Request = GcsRequest;

    fn split_input(&self, input: (String, Vec<Event>)) -> (Self::Metadata, Self::Events) {
        let (partition_key, mut events) = input;
        let finalizers = events.take_finalizers();

        ((partition_key, events.len(), finalizers), events)
    }

    fn build_request(&self, metadata: Self::Metadata, payload: Self::Payload) -> Self::Request {
        let (key, batch_size, finalizers) = metadata;

        // TODO: pull the seconds from the last event
        let filename = {
            let seconds = Utc::now().format(&self.time_format);

            if self.append_uuid {
                let uuid = Uuid::new_v4();
                format!("{}-{}", seconds, uuid.to_hyphenated())
            } else {
                seconds.to_string()
            }
        };

        let key = format!("{}{}.{}", key, filename, self.extension);

        trace!(message = "Sending events.", bytes = ?payload.len(), events_len = ?batch_size, key = ?key);

        GcsRequest {
            body: payload,
            key,
            settings: GcsRequestSettings {
                acl: self.acl.clone(),
                content_type: self.content_type.clone(),
                content_encoding: self.content_encoding.clone(),
                storage_class: self.storage_class.clone(),
                metadata: self.metadata.clone(),
            },
            finalizers,
        }
    }
}

impl RequestSettings {
    fn new(config: &GcsSinkConfig) -> crate::Result<Self> {
        let acl = config
            .acl
            .map(|acl| HeaderValue::from_str(&to_string(acl)).unwrap());
        let content_type = HeaderValue::from_str(config.encoding.codec().content_type()).unwrap();
        let content_encoding = config
            .compression
            .content_encoding()
            .map(|ce| HeaderValue::from_str(&to_string(ce)).unwrap());
        let storage_class = config.storage_class.unwrap_or_default();
        let storage_class = HeaderValue::from_str(&to_string(storage_class)).unwrap();
        let metadata = config
            .metadata
            .as_ref()
            .map(|metadata| {
                metadata
                    .iter()
                    .map(make_header)
                    .collect::<Result<Vec<_>, _>>()
            })
            .unwrap_or_else(|| Ok(vec![]))?;
        let extension = config
            .filename_extension
            .clone()
            .unwrap_or_else(|| config.compression.extension().into());
        let time_format = config
            .filename_time_format
            .clone()
            .unwrap_or_else(|| "%s".into());
        let append_uuid = config.filename_append_uuid.unwrap_or(true);
        Ok(Self {
            acl,
            content_type,
            content_encoding,
            storage_class,
            metadata,
            extension,
            time_format,
            append_uuid,
        })
    }
}

// Make a header pair from a key-value string pair
fn make_header((name, value): (&String, &String)) -> crate::Result<(HeaderName, HeaderValue)> {
    Ok((
        HeaderName::from_bytes(name.as_bytes())?,
        HeaderValue::from_str(value)?,
    ))
}

<<<<<<< HEAD
=======
fn encode_event(
    mut event: Event,
    key_prefix: &Template,
    encoding: &EncodingConfig<Encoding>,
) -> Option<EncodedEvent<PartitionInnerBuffer<Vec<u8>, Bytes>>> {
    let key = key_prefix
        .render_string(&event)
        .map_err(|error| {
            emit!(&TemplateRenderingFailed {
                error,
                field: Some("key_prefix"),
                drop_event: true,
            });
        })
        .ok()?;
    let byte_size = event.size_of();
    encoding.apply_rules(&mut event);
    let log = event.into_log();
    let bytes = match encoding.codec() {
        Encoding::Ndjson => serde_json::to_vec(&log)
            .map(|mut b| {
                b.push(b'\n');
                b
            })
            .expect("Failed to encode event as json, this is a bug!"),
        Encoding::Text => {
            let mut bytes = log
                .get(crate::config::log_schema().message_key())
                .map(|v| v.as_bytes().to_vec())
                .unwrap_or_default();
            bytes.push(b'\n');
            bytes
        }
    };

    Some(EncodedEvent::new(
        PartitionInnerBuffer::new(bytes, key.into()),
        byte_size,
    ))
}

#[derive(Clone)]
struct GcsRetryLogic;

// This is a clone of HttpRetryLogic for the Body type, should get merged
impl RetryLogic for GcsRetryLogic {
    type Error = hyper::Error;
    type Response = Response<Body>;

    fn is_retriable_error(&self, _error: &Self::Error) -> bool {
        true
    }

    fn should_retry_response(&self, response: &Self::Response) -> RetryAction {
        let status = response.status();

        match status {
            StatusCode::TOO_MANY_REQUESTS => RetryAction::Retry("too many requests".into()),
            StatusCode::NOT_IMPLEMENTED => {
                RetryAction::DontRetry("endpoint not implemented".into())
            }
            _ if status.is_server_error() => RetryAction::Retry(format!("{}", status)),
            _ if status.is_success() => RetryAction::Successful,
            _ => RetryAction::DontRetry(format!("response status: {}", status)),
        }
    }
}

>>>>>>> 8ccf1623
#[cfg(test)]
mod tests {
    use super::*;
    use vector_core::partition::Partitioner;

    #[test]
    fn generate_config() {
        crate::test_util::test_generate_config::<GcsSinkConfig>();
    }

    #[test]
    fn gcs_encode_event_apply_rules() {
        crate::test_util::trace_init();

        let message = "hello world".to_string();
        let mut event = Event::from(message);
        event.as_mut_log().insert("key", "value");

        let sink_config = GcsSinkConfig {
            key_prefix: Some("key: {{ key }}".into()),
            ..default_config(StandardEncodings::Text)
        };
        let key = sink_config
            .key_partitioner()
            .unwrap()
            .partition(&event)
            .expect("key wasn't provided");

        assert_eq!(key, "key: value");
    }

    fn request_settings(sink_config: &GcsSinkConfig) -> RequestSettings {
        RequestSettings::new(sink_config).expect("Could not create request settings")
    }

    fn build_request(extension: Option<&str>, uuid: bool, compression: Compression) -> GcsRequest {
        let log = Event::new_empty_log();
        let sink_config = GcsSinkConfig {
            key_prefix: Some("key/".into()),
            filename_time_format: Some("date".into()),
            filename_extension: extension.map(Into::into),
            filename_append_uuid: Some(uuid),
            compression,
            ..default_config(StandardEncodings::Ndjson)
        };
        let key = sink_config
            .key_partitioner()
            .unwrap()
            .partition(&log)
            .expect("key wasn't provided");
        let request_settings = request_settings(&sink_config);
        let (metadata, _events) = request_settings.split_input((key, vec![log]));
        request_settings.build_request(metadata, Bytes::new())
    }

    #[test]
    fn gcs_build_request() {
        let req = build_request(Some("ext"), false, Compression::None);
        assert_eq!(req.key, "key/date.ext".to_string());

        let req = build_request(None, false, Compression::None);
        assert_eq!(req.key, "key/date.log".to_string());

        let req = build_request(None, false, Compression::gzip_default());
        assert_eq!(req.key, "key/date.log.gz".to_string());

        let req = build_request(None, true, Compression::gzip_default());
        assert_ne!(req.key, "key/date.log.gz".to_string());
    }
}<|MERGE_RESOLUTION|>--- conflicted
+++ resolved
@@ -30,15 +30,14 @@
 use indoc::indoc;
 use serde::{Deserialize, Serialize};
 use snafu::ResultExt;
-use std::num::NonZeroUsize;
-use std::{collections::HashMap, convert::TryFrom};
+use std::{
+    collections::HashMap,
+    convert::TryFrom,
+    io::{self},
+};
 use tower::ServiceBuilder;
 use uuid::Uuid;
-<<<<<<< HEAD
 use vector_core::event::{EventFinalizers, Finalizable};
-=======
-use vector_core::ByteSizeOf;
->>>>>>> 8ccf1623
 
 const NAME: &str = "gcp_cloud_storage";
 
@@ -150,22 +149,11 @@
             rate_limit_num: Some(1000),
             ..Default::default()
         });
-<<<<<<< HEAD
-=======
-        let encoding = config.encoding.clone();
-
-        let batch = BatchSettings::default()
-            .bytes(10_000_000)
-            .timeout(300)
-            .parse_config(config.batch)?;
->>>>>>> 8ccf1623
-
-        let batch_settings = DEFAULT_BATCH_SETTINGS.parse_config(self.batch)?;
-
-        let batch_size_bytes = NonZeroUsize::new(batch_settings.size.bytes);
-        let batch_size_events = NonZeroUsize::new(batch_settings.size.events)
-            .ok_or("batch events must be greater than 0")?;
-        let batch_timeout = batch_settings.timeout;
+
+        let batch_settings = DEFAULT_BATCH_SETTINGS
+            .parse_config(self.batch)?
+            .into_batcher_settings()?;
+
         let partitioner = self.key_partitioner()?;
 
         let svc = ServiceBuilder::new()
@@ -174,17 +162,7 @@
 
         let request_settings = RequestSettings::new(self)?;
 
-        let sink = GcsSink::new(
-            cx,
-            svc,
-            request_settings,
-            partitioner,
-            self.encoding.clone(),
-            self.compression,
-            batch_size_bytes,
-            batch_size_events,
-            batch_timeout,
-        );
+        let sink = GcsSink::new(cx, svc, request_settings, partitioner, batch_settings);
 
         Ok(VectorSink::Stream(Box::new(sink)))
     }
@@ -210,13 +188,25 @@
     extension: String,
     time_format: String,
     append_uuid: bool,
+    encoding: EncodingConfig<StandardEncodings>,
+    compression: Compression,
 }
 
 impl RequestBuilder<(String, Vec<Event>)> for RequestSettings {
     type Metadata = (String, usize, EventFinalizers);
     type Events = Vec<Event>;
+    type Encoder = EncodingConfig<StandardEncodings>;
     type Payload = Bytes;
     type Request = GcsRequest;
+    type Error = io::Error; // TODO: this is ugly.
+
+    fn compression(&self) -> Compression {
+        self.compression
+    }
+
+    fn encoder(&self) -> &Self::Encoder {
+        &self.encoding
+    }
 
     fn split_input(&self, input: (String, Vec<Event>)) -> (Self::Metadata, Self::Events) {
         let (partition_key, mut events) = input;
@@ -299,6 +289,8 @@
             extension,
             time_format,
             append_uuid,
+            compression: config.compression,
+            encoding: config.encoding.clone(),
         })
     }
 }
@@ -311,77 +303,6 @@
     ))
 }
 
-<<<<<<< HEAD
-=======
-fn encode_event(
-    mut event: Event,
-    key_prefix: &Template,
-    encoding: &EncodingConfig<Encoding>,
-) -> Option<EncodedEvent<PartitionInnerBuffer<Vec<u8>, Bytes>>> {
-    let key = key_prefix
-        .render_string(&event)
-        .map_err(|error| {
-            emit!(&TemplateRenderingFailed {
-                error,
-                field: Some("key_prefix"),
-                drop_event: true,
-            });
-        })
-        .ok()?;
-    let byte_size = event.size_of();
-    encoding.apply_rules(&mut event);
-    let log = event.into_log();
-    let bytes = match encoding.codec() {
-        Encoding::Ndjson => serde_json::to_vec(&log)
-            .map(|mut b| {
-                b.push(b'\n');
-                b
-            })
-            .expect("Failed to encode event as json, this is a bug!"),
-        Encoding::Text => {
-            let mut bytes = log
-                .get(crate::config::log_schema().message_key())
-                .map(|v| v.as_bytes().to_vec())
-                .unwrap_or_default();
-            bytes.push(b'\n');
-            bytes
-        }
-    };
-
-    Some(EncodedEvent::new(
-        PartitionInnerBuffer::new(bytes, key.into()),
-        byte_size,
-    ))
-}
-
-#[derive(Clone)]
-struct GcsRetryLogic;
-
-// This is a clone of HttpRetryLogic for the Body type, should get merged
-impl RetryLogic for GcsRetryLogic {
-    type Error = hyper::Error;
-    type Response = Response<Body>;
-
-    fn is_retriable_error(&self, _error: &Self::Error) -> bool {
-        true
-    }
-
-    fn should_retry_response(&self, response: &Self::Response) -> RetryAction {
-        let status = response.status();
-
-        match status {
-            StatusCode::TOO_MANY_REQUESTS => RetryAction::Retry("too many requests".into()),
-            StatusCode::NOT_IMPLEMENTED => {
-                RetryAction::DontRetry("endpoint not implemented".into())
-            }
-            _ if status.is_server_error() => RetryAction::Retry(format!("{}", status)),
-            _ if status.is_success() => RetryAction::Successful,
-            _ => RetryAction::DontRetry(format!("response status: {}", status)),
-        }
-    }
-}
-
->>>>>>> 8ccf1623
 #[cfg(test)]
 mod tests {
     use super::*;
